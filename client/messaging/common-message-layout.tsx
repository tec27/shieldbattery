--- conflicted
+++ resolved
@@ -87,20 +87,10 @@
       } else if (match.type === 'link') {
         // TODO(tec27): Handle links to our own host specially, redirecting to the correct route
         // in-client instead
-<<<<<<< HEAD
-        <ExternalLink key={match.index} href={match[0]} innerText={match[0]} />,
-      )
-=======
-        // TODO(2Pac): Show a warning message about opening untrusted links
-        elements.push(
-          <a key={match.index} href={match.text} target='_blank' rel='noopener nofollow'>
-            {match.text}
-          </a>,
-        )
+        elements.push(<ExternalLink key={match.index} href={match.text} innerText={match.text} />)
       } else {
         assertUnreachable(match)
       }
->>>>>>> fe39deca
 
       lastIndex = match.index + match.text.length
     }
